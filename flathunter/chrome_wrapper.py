"""Chrome needs some special handling to work out where the correct
binary is, to attach the correct selenium chromedriver, and to set
the correct version number"""
import re
import subprocess
from typing import List
from sys import platform
import undetected_chromedriver as uc

from flathunter.logging import logger
from flathunter.exceptions import ChromeNotFound

CHROME_VERSION_REGEXP = re.compile(r'.* (\d+\.\d+\.\d+\.\d+)( .*)?')
WINDOWS_CHROME_REG_PATH = r'HKEY_CURRENT_USER\Software\Google\Chrome\BLBeacon'
WINDOWS_CHROME_REG_REGEXP = re.compile(r'\s*version\s*REG_SZ\s*(\d+)\..*')
CHROME_BINARY_NAMES = ['google-chrome', 'chromium', 'chrome', 'chromium-browser',
                       '/Applications/Google Chrome.app/Contents/MacOS/Google Chrome']

def get_command_output(args) -> List[str]:
    """Run a command and return stdout"""
    try:
        with subprocess.Popen(args,
                    stdout=subprocess.PIPE, stderr=subprocess.PIPE,
                    universal_newlines=True) as process:
            if process.stdout is None:
                return []
            return process.stdout.readlines()
    except FileNotFoundError:
        return []

def get_chrome_version() -> int:
    """Determine the correct name for the chrome binary"""
<<<<<<< HEAD
    for binary_name in CHROME_BINARY_NAMES:
=======
    for binary_name in ['google-chrome', 'chromium', 'chrome', 'chromium-browser',
                        '/Applications/Google Chrome.app/Contents/MacOS/Google Chrome']:
>>>>>>> 540712cc
        try:
            version_output = get_command_output([binary_name, '--version'])
            if not version_output:
                continue
            match = CHROME_VERSION_REGEXP.match(version_output[0])
            if match is None:
                continue
            return int(match.group(1).split('.')[0])
        except FileNotFoundError:
            pass
    try:
        # on Windows, Chrome doesn't respond to --version, but we can find
        # the version in the registry
        output = get_command_output(
            ['reg', 'query', WINDOWS_CHROME_REG_PATH, '/v', 'version']
        )
        version_matches = (WINDOWS_CHROME_REG_REGEXP.match(l) for l in output)
        version_matches = [m for m in version_matches if m is not None]
        if version_matches:
            return int(version_matches[0].group(1))
    except FileNotFoundError:
        pass
    raise ChromeNotFound()

def get_chrome_driver(driver_arguments):
    """Configure Chrome WebDriver"""
    logger.info('Initializing Chrome WebDriver for crawler...')
    chrome_options = uc.ChromeOptions() # pylint: disable=no-member
    if platform == "darwin":
        chrome_options.add_argument("--headless")
    if driver_arguments is not None:
        for driver_argument in driver_arguments:
            chrome_options.add_argument(driver_argument)
    chrome_version = get_chrome_version()
    chrome_options.add_argument("--headless=new")
    driver = uc.Chrome(version_main=chrome_version, options=chrome_options) # pylint: disable=no-member

    driver.execute_cdp_cmd(
        "Network.setUserAgentOverride",
        {
            "userAgent": "Mozilla/5.0 (Windows NT 10.0; Win64; x64)"
                         "AppleWebKit/537.36 (KHTML, like Gecko)"
                         "Chrome/120.0.0.0 Safari/537.36"
        },
    )

    driver.execute_cdp_cmd('Network.setBlockedURLs',
        {"urls": ["https://api.geetest.com/get.*"]})
    driver.execute_cdp_cmd('Network.enable', {})
    return driver<|MERGE_RESOLUTION|>--- conflicted
+++ resolved
@@ -30,12 +30,7 @@
 
 def get_chrome_version() -> int:
     """Determine the correct name for the chrome binary"""
-<<<<<<< HEAD
     for binary_name in CHROME_BINARY_NAMES:
-=======
-    for binary_name in ['google-chrome', 'chromium', 'chrome', 'chromium-browser',
-                        '/Applications/Google Chrome.app/Contents/MacOS/Google Chrome']:
->>>>>>> 540712cc
         try:
             version_output = get_command_output([binary_name, '--version'])
             if not version_output:
